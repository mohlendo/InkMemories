#!/usr/bin/python3

import os
import logging
import time
import sys
import traceback
import threading
import queue

from RPi import GPIO
from logging import Logger
from PIL import Image
from inky.auto import auto
from pathlib import Path
from typing import Union

from common import image_processor, debug_screen
from common.display_config import DisplayConfig
from common.image_retriever import ImageRetriever


PATH = os.path.dirname(__file__)
DISPLAY_CONFIG_FILE_PATH = './display_config.json'
INITIAL_QUEUE_SIZE = 10
LOG_FILE_PATH = './.ink-memories-log'


class ScreenManager:
    """Manages displaying new images to the e-ink display.
    """
    logger: Logger
    display_config: DisplayConfig
    pins_to_buttons = {
        5: 'A',
        6: 'B',
        16: 'C',
        24: 'D'
    }

    # Protects multi-threaded access to the screen.
    screen_lock = threading.Lock()

    # Buffer of cached in-memory images.
    image_queue = queue.Queue()

    # Utility for retrieving images from the image source.
    image_retriever: ImageRetriever

    # Whether the user is currently in debugging mode.
    # The user can enter debugging mode by pressing the 'B' button.
    # Debugging mode can be exited via a force image refresh ('A' button).
    is_debugging = False

    def __init__(self):
        with self.screen_lock:
            self.logger = logging.getLogger(__name__)
            self.initialise_display_config()
            # TODO: make this self.display_config = self.configure_logger().
            self.configure_logger()

            self.initialise_eink_display()
            self.initialise_pi()

            self.image_retriever = ImageRetriever(
                self.logger, self.display_config)

            # Populate the image buffer with some intiial images.
            # Keep trying until it is populated.
            chosen_images = None
            while chosen_images is None:
                try:
                    chosen_images = self.image_retriever.get_random_images(
                        INITIAL_QUEUE_SIZE)
                except Exception as e:
                    self.logger.error(e)
                    self.logger.info(
                        "Initial population of images has failed. Trying again in 300 seconds.")
                    time.sleep(300)

            for img in chosen_images:
                self.image_queue.put(img)

    def initialise_eink_display(self) -> None:
        """Initialises the e-ink display for usage."""
        try:
            self.eink_display = auto(ask_user=True, verbose=True)
        except TypeError:
            self.logger.critical(
                "You need to update the Inky library to >= v1.1.0")
            sys.exit(1)

        self.eink_display.set_border(self.eink_display.WHITE)
        self.logger.info("Initialised the eInk display.")

    def configure_logger(self):
        """Creates a custom (non-root) logger.

        Expects that the display config has already been populated.
        """
        formatter = logging.Formatter(
            '[%(asctime)s] %(message)s', datefmt="%Y-%m-%d %H:%M")
        file_handler = logging.FileHandler(LOG_FILE_PATH)
        file_handler.setFormatter(formatter)

        self.logger.addHandler(file_handler)
        self.logger.info('Initialised custom logger.')

        # Tees the log output to stdout.
        stream_handler = logging.StreamHandler()
        stream_handler.setLevel(logging.DEBUG)
        stream_handler.setFormatter(formatter)
        root_logger = logging.getLogger()
        root_logger.setLevel(logging.INFO)
        root_logger.addHandler(stream_handler)

        # Custom exception hook to log unhandled exceptions.
        def custom_exception_hook(exc_type, exc_value, exc_traceback):
            traceback.print_exception(
                exc_type, exc_value, exc_traceback, file=sys.stdout)
            self.logger.exception("Uncaught exception", exc_info=(
                exc_type, exc_value, exc_traceback))
            sys.exit(1)
        sys.excepthook = custom_exception_hook

    def initialise_display_config(self):
        """Initialises the display config."""
        self.display_config = DisplayConfig(
            self.logger, DISPLAY_CONFIG_FILE_PATH)

    def initialise_pi(self):
        """Initialises the Pi's hardware settings."""
        # Set up RPi.GPIO with the "BCM" numbering scheme. This is necessary
        # to map number GPIO pins to each screen button.
        GPIO.setmode(GPIO.BCM)

        # Buttons connect to ground when pressed, so we should set them up
        # with a "PULL UP", which weakly pulls the input signal to 3.3V.
        GPIO.setup(list(self.pins_to_buttons.keys()),
                   GPIO.IN, pull_up_down=GPIO.PUD_UP)

        for each_pin_num in self.pins_to_buttons.keys():
            GPIO.add_event_detect(each_pin_num, GPIO.FALLING,
                                  self.handle_button_press, bouncetime=250)

    def refresh_in_background(self) -> None:
        """Periodically displays a new image."""
        image_refresh_period_secs = self.display_config.config['display']['refresh_period_secs']
        while True:
            self.logger.info("Automatic image refresh requested.")

            if self.is_debugging:
                self.logger.info(
                    "Debugging mode is ON. Skipping image refresh."
                )
            else:
                self.output_and_queue_image()

            self.logger.info("Waiting for %s seconds.",
                             image_refresh_period_secs)
            time.sleep(image_refresh_period_secs)

    def queue_image(self):
        """Adds a random image to image buffer"""
        try:
            self.image_queue.put(self.image_retriever.get_random_image())
        except Exception as e:
            self.logger.error(e)
            self.logger.info(
                "Failed to queue image. Size of queue: %s", self.image_queue.qsize())

    def output_and_queue_image(self):
        """Displays the next image in the image queue, and adds a new image to the queue."""
        self.logger.info("Image queue size is %s.", self.image_queue.qsize())

        try:
            next_image = self.image_queue.get()
        except queue.Empty:
            self.logger.error(
                "Tried to set the next image, but queue was empty.")

            self.logger.info("Repopulating the image buffer.")
            chosen_images = self.image_retriever.get_random_images(
                INITIAL_QUEUE_SIZE)
            for img in chosen_images:
                self.image_queue.put(img)

            next_image = self.image_queue.get()
<<<<<<< HEAD
            next_image = image_processor.burn_date_into_image(next_image)
=======

        with self.screen_lock:
>>>>>>> 16ba7d33
            self.set_image(next_image)
        self.image_retriever.clean_up_image(next_image)

        # Run as thread to make consecutive A presses instant response.
        enqueue_thread = threading.Thread(target=self.queue_image)
        enqueue_thread.start()

    def set_image(self, img):
        """Sets a new random image chosen from the images source.
        """
        # Pre-process the image.
        width, height = self.eink_display.resolution
        img = image_processor.central_crop(img,  width / height)
        img = img.resize(self.eink_display.resolution)

        # Writing the image to the screen.
        self.eink_display.set_image(img)
        self.eink_display.show()

        self.logger.info("Done writing image.")

    def push_debugger_update(self):
        """Displays the debug mode screen.

        When the user presses B, debug mode will be flipped on and the
        troubleshooting screen will show.
        This screen shows some of the most recent logs.
        Flipping on debug mode will not pre-empt any in-progress screen
        refreshes.
        """
        if self.screen_lock.locked():
            self.logger.info(
                "Attempted to enter debug mode while screen was busy. Skipping.")
            return

        with self.screen_lock:
            # Ensure the image fits into the eink display's resolution.
            debug_screen_img = debug_screen.transform_logs_to_image(LOG_FILE_PATH)
            debug_screen_img = debug_screen_img.resize(
                self.eink_display.resolution)
            self.set_image(debug_screen_img)

    def handle_button_press(self, pressed_pin):
        """Executes specific actions on button presses.

        Labels and their GPIO pins:
        A --> 5
        B --> 6
        C --> 16
        D --> 24
        """
        label = self.pins_to_buttons[pressed_pin]
        if label == 'A':
            self.logger.info("User pressed A. Forcing refresh image.")
            if self.screen_lock.locked():
                self.logger.info(
                    "Skipping image refresh because refresh is already underway.")
                return
            self.is_debugging = False
            self.output_and_queue_image()
        elif label == 'B':
            self.is_debugging = True
            self.logger.info(
                "User pressed B. " + ("Entering debugging mode." if self.is_debugging else "Refreshing debugger."))
            self.push_debugger_update()
        elif label == 'C':
            self.logger.info(
                "User pressed C. Nothing is implemented for this button.")
        elif label == 'D':
            self.logger.info("User pressed D. Shutting down the Pi.")

            # Only commence shutdown after the image finishes refreshing,
            # if it is currently refreshing.
            with self.screen_lock:
                self.shutdown_pi()

    def shutdown_pi(self):
        """Gracefully shuts down the host system.

        Note that when the power is reconnected, the Pi boots up and the daemons
        will start up automatically.
        """
        self.logger.info("Shutting down!")
        if os.geteuid() != 0:
            self.logger.error(
                "Failed to shut down because this process is not executing with root privileges.")
        else:
            os.system('systemctl poweroff')<|MERGE_RESOLUTION|>--- conflicted
+++ resolved
@@ -186,12 +186,9 @@
                 self.image_queue.put(img)
 
             next_image = self.image_queue.get()
-<<<<<<< HEAD
-            next_image = image_processor.burn_date_into_image(next_image)
-=======
-
+
+        next_image = image_processor.burn_date_into_image(next_image)
         with self.screen_lock:
->>>>>>> 16ba7d33
             self.set_image(next_image)
         self.image_retriever.clean_up_image(next_image)
 
